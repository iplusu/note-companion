--- conflicted
+++ resolved
@@ -22,11 +22,8 @@
   pathToWatch = "_FileOrganizer2000/Inbox";
   logFolderPath = "_FileOrganizer2000/Logs";
   useSimilarTags = true; // default value is true
-<<<<<<< HEAD
   renameDocumentTitle = true; // default value is true
-=======
   useAliases = false; // default value is false
->>>>>>> e66c1a8e
   customVisionPrompt = ""; // default value is an empty string
   useAutoAppend = false;
   defaultServerUrl = "https://app.fileorganizer2000.com";
