--- conflicted
+++ resolved
@@ -46,7 +46,6 @@
     // remove spaces from the tag
     const tagWithoutSpaces = tag.replace(/\s+/g, '');
     return tagWithoutSpaces.startsWith('#') ? tagWithoutSpaces : '#' + tagWithoutSpaces;
-<<<<<<< HEAD
   });
 
   return response;
@@ -67,8 +66,6 @@
       tags: z.array(z.string()).max(3),
     }),
     prompt: prompt,
-=======
->>>>>>> 8facb005
   });
 
   return response;
