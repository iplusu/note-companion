import {
  Plugin,
  Notice,
  TFolder,
  TFile,
  TAbstractFile,
  moment,
  WorkspaceLeaf,
  normalizePath,
  loadPdfJs,
  requestUrl,
} from "obsidian";
import { logMessage, formatToSafeName } from "../utils";
import { FileOrganizerSettingTab } from "./views/configuration/tabs";
import {
  ASSISTANT_VIEW_TYPE,
  AssistantViewWrapper,
} from "./views/organizer";
import Jimp from "jimp";
import {
  FileOrganizerSettings,
  DEFAULT_SETTINGS,
} from "./settings";

import {
  classifyDocumentRouter,
  createNewFolderRouter,
  extractTextFromImageRouter,
  fetchChunksForConceptRouter,
  formatDocumentContentRouter,
  generateAliasVariationsRouter,
  generateDocumentTitleRouter,
  generateRelationshipsRouter,
  generateTagsRouter,
  guessRelevantFolderRouter,
  identifyConceptsAndFetchChunksRouter,
  identifyConceptsRouter,
} from "./aiServiceRouter";
import { registerEventHandlers } from "./handlers/eventHandlers";
import { registerCommandHandlers } from "./handlers/commandHandlers";
import {
  ensureFolderExists,
  checkAndCreateFolders,
  checkAndCreateTemplates,
  moveFile,
  getAllFolders,
} from "./fileUtils";
import { checkLicenseKey } from "./apiUtils";
import { AIChatView } from "./views/ai-chat/view";
import { makeApiRequest } from "./apiUtils";
<<<<<<< HEAD
=======

>>>>>>> 8facb005
type TagCounts = {
  [key: string]: number;
};

const validImageExtensions = ["png", "jpg", "jpeg", "gif", "svg", "webp"];
const validAudioExtensions = [
  "mp3",
  "mp4",
  "mpeg",
  "mpga",
  "m4a",
  "wav",
  "webm",
];
export const validMediaExtensions = [
  ...validImageExtensions,
  ...validAudioExtensions,
];
const validTextExtensions = ["md", "txt"];

const validExtensions = [
  ...validMediaExtensions,
  ...validTextExtensions,
  "pdf",
];

const isValidExtension = (extension: string) => {
  if (!validExtensions.includes(extension)) {
    new Notice("Sorry, FileOrganizer does not support this file type.");
    return false;
  }
  return true;
};
// determine sever url

export interface FileMetadata {
  instructions: {
    shouldClassify: boolean;
    shouldAppendAlias: boolean;
    shouldAppendSimilarTags: boolean;
  };
  classification?: string;
  originalText: string;
  originalPath: string | undefined;
  originalName: string;
  aiFormattedText: string;
  newName: string;
  newPath: string;
  markAsProcessed: boolean;
  shouldCreateMarkdownContainer: boolean;
  aliases: string[];
  similarTags: string[];
}

export default class FileOrganizer extends Plugin {
  settings: FileOrganizerSettings;

  async loadSettings() {
    this.settings = Object.assign({}, DEFAULT_SETTINGS, await this.loadData());
  }

  async isLicenseKeyValid(key: string): Promise<boolean> {
    try {
      const isValid = await checkLicenseKey(this.getServerUrl(), key);
      this.settings.isLicenseValid = isValid;
      this.settings.API_KEY = key;
      await this.saveSettings();
      return isValid;
    } catch (error) {
      console.error("Error checking API key:", error);
      this.settings.isLicenseValid = false;
      await this.saveSettings();
      return false;
    }
  }

  async checkLicenseOnLoad() {
    if (this.settings.isLicenseValid && this.settings.API_KEY) {
      await this.isLicenseKeyValid(this.settings.API_KEY);
    }
  }

  getServerUrl(): string {
    const serverUrl = this.settings.enableSelfHosting
      ? this.settings.selfHostingURL
      : "https://app.fileorganizer2000.com";

    logMessage(`Using server URL: ${serverUrl}`);

    return serverUrl;
  }

  // all files in inbox will go through this function
  async processFileV2(originalFile: TFile, oldPath?: string): Promise<void> {
    try {
      new Notice(`Looking at ${originalFile.basename}`, 3000);

      if (
        !originalFile.extension ||
        !isValidExtension(originalFile.extension)
      ) {
        return;
      }

      await this.checkAndCreateFolders();

      const text = await this.getTextFromFile(originalFile);

      const instructions = await this.generateInstructions(originalFile);
      const metadata = await this.generateMetadata(
        originalFile,
        instructions,
        text,
        oldPath
      );
      await this.executeInstructions(metadata, originalFile, text);
    } catch (error) {
      new Notice(`Error processing ${originalFile.basename}`, 3000);
      new Notice(error.message, 6000);
      console.error(error);
    }
  }

  async generateInstructions(
    file: TFile
  ): Promise<FileMetadata["instructions"]> {
    const shouldClassify = this.settings.enableDocumentClassification;
    const shouldAppendAlias = this.settings.enableAliasGeneration;
    const shouldAppendSimilarTags = this.settings.useSimilarTags;

    return {
      shouldClassify,
      shouldAppendAlias,
      shouldAppendSimilarTags,
    };
  }

  async generateMetadata(
    file: TFile,
    instructions: FileMetadata["instructions"],
    textToFeedAi: string,
    oldPath?: string
  ): Promise<FileMetadata> {
    const documentName = await this.generateNameFromContent(
      textToFeedAi,
      file.basename
    );

    const classificationResult = instructions.shouldClassify
      ? await this.classifyAndFormatDocumentV2(file, textToFeedAi)
      : null;

    const classification = classificationResult?.type;
    const aiFormattedText = classificationResult?.formattedText || "";

    // Determine the folder path based on formatted content (if available) or original content
    const newPath = await this.getAIClassifiedFolder(
      classification && aiFormattedText ? aiFormattedText : textToFeedAi,
      file.path
    );

    const aliases = instructions.shouldAppendAlias
      ? await this.generateAliasses(documentName, textToFeedAi)
      : [];

    const similarTags = instructions.shouldAppendSimilarTags
      ? await this.getSimilarTags(textToFeedAi, documentName, false)
      : [];

    return {
      instructions,
      classification,
      originalText: textToFeedAi,
      originalPath: oldPath,
      originalName: file.basename,
      aiFormattedText,
      shouldCreateMarkdownContainer:
        validMediaExtensions.includes(file.extension) ||
        file.extension === "pdf",
      markAsProcessed: true,
      newName: documentName,
      newPath,
      aliases,
      similarTags,
    };
  }

  async identifyConceptsAndFetchChunks(content: string) {
    try {
      const result = await identifyConceptsAndFetchChunksRouter(
        content,
        this.settings.usePro,
        this.getServerUrl(),
        this.settings.API_KEY
      );
      return result;
    } catch (error) {
      console.error("Error in identifyConceptsAndFetchChunks:", error);
      new Notice("An error occurred while processing the document.", 6000);
      throw error;
    }
  }

  async retrieveFileToModify(originalFile: TFile, isMedia: boolean) {
    if (isMedia) {
      this.appendToCustomLogFile(`Created markdown find to annotate media`);
      return await this.app.vault.create(
        `${this.settings.defaultDestinationPath}/${originalFile.basename}.md`,
        ""
      );
    }

    return originalFile;
  }

  async executeInstructions(
    metadata: FileMetadata,
    fileBeingProcessed: TFile,
    text: string
  ): Promise<void> {
    // Create a new markdown file in default folder
    const fileToOrganize = await this.retrieveFileToModify(
      fileBeingProcessed,
      metadata.shouldCreateMarkdownContainer
    );

    // If it's a brand new markdown file it should be annotated
    if (metadata.shouldCreateMarkdownContainer) {
      await this.app.vault.modify(fileToOrganize, text);
      this.appendToCustomLogFile(
        `Annotated ${metadata.shouldCreateMarkdownContainer ? "media" : "file"
        } [[${metadata.newName}]]`
      );
    }

    // If it should be classified/formatted
    if (metadata.instructions.shouldClassify && metadata.classification) {
      const backupFile = await this.backupTheFileAndAddReferenceToCurrentFile(
        fileToOrganize
      );
      await this.app.vault.modify(fileToOrganize, metadata.aiFormattedText);
      await this.appendBackupLinkToCurrentFile(fileToOrganize, backupFile);

      this.appendToCustomLogFile(
        `Classified [[${metadata.newName}]] as ${metadata.classification} and formatted it with [[${this.settings.templatePaths}/${metadata.classification}]]`
      );
    }

    // append the attachment as a reference to audio, image, or pdf files.
    if (metadata.shouldCreateMarkdownContainer) {
      const mediaFile = fileBeingProcessed;
      await this.moveToAttachmentFolder(mediaFile, metadata.newName);
      this.appendToCustomLogFile(
        `Moved [[${mediaFile.basename}.${mediaFile.extension}]] to attachments folders`
      );
      await this.appendAttachment(fileToOrganize, mediaFile);
      this.appendToCustomLogFile(`Added attachment to [[${metadata.newName}]]`);
    }

    // Move the file to its new location
    await this.moveFile(fileToOrganize, metadata.newName, metadata.newPath);
    this.appendToCustomLogFile(
      `Renamed ${metadata.originalName} to [[${fileToOrganize.basename}]]`
    );
    this.appendToCustomLogFile(
      `Organized [[${fileToOrganize.basename}]] into ${metadata.newPath}`
    );

    // Handle similar tags
    if (
      metadata.instructions.shouldAppendSimilarTags &&
      metadata.similarTags.length > 0
    ) {
      for (const tag of metadata.similarTags) {
        await this.appendTag(fileToOrganize, tag);
      }
      this.appendToCustomLogFile(
        `Appended similar tags to [[${fileToOrganize.basename}]]`
      );
    }
  }

  async generateAliasses(name: string, content: string): Promise<string[]> {
    return await generateAliasVariationsRouter(
      name,
      content,
      this.settings.usePro,
      this.getServerUrl(),
      this.settings.API_KEY
    );
  }

  async createMetadataFile(file: TFile, metadata: Record<string, any>) {
    const metadataFolderPath = "_FileOrganizer2000/.metadata";
    await this.ensureFolderExists(metadataFolderPath);

    const metadataFilePath = `${metadataFolderPath}/.${file.basename}.json`;
    const metadataContent = JSON.stringify(metadata, null, 2);

    await this.app.vault.create(metadataFilePath, metadataContent);
  }

  async formatContentV2(
    file: TFile,
    content: string,
    formattingInstruction: string
  ): Promise<string> {
    try {
      const formattedContent = await formatDocumentContentRouter(
        content,
        formattingInstruction,
        this.settings.usePro,
        this.getServerUrl(),
        this.settings.API_KEY
      );
      return formattedContent;
    } catch (error) {
      console.error("Error formatting content:", error); // Added error logging
      new Notice("An error occurred while formatting the content.", 6000); // Added user notice
    }
    return "";
  }
  async classifyAndFormatDocumentV2(file: TFile, content: string) {
    try {
      const classification = await this.classifyContent(content, file.basename);
      if (classification) {
        const formattedText = await this.formatContentV2(
          file,
          content,
          classification.formattingInstruction
        );
        return {
          type: classification.type,
          formattingInstruction: classification.formattingInstruction,
          formattedText,
        };
      }
      return null;
    } catch (error) {
      console.error("Error in classifyAndFormatDocumentV2:", error);
      new Notice(
        "An error occurred while classifying and formatting the document.",
        6000
      );
      return null;
    }
  }
  async appendBackupLinkToCurrentFile(currentFile: TFile, backupFile: TFile) {
    const backupLink = `\n\n---\n[[${backupFile.path} | Link to original file]]`;

    await this.app.vault.append(currentFile, backupLink);
  }

  async formatContent(
    file: TFile,
    content: string,
    formattingInstruction: string
  ): Promise<void> {
    try {
      new Notice("Formatting content...", 3000);

      // Backup the file before formatting and get the backup file
      const backupFile = await this.backupTheFileAndAddReferenceToCurrentFile(
        file
      );

      let formattedContent = "";
      const updateCallback = async (partialContent: string) => {
        formattedContent = partialContent;
        await this.app.vault.modify(file, formattedContent);
      };

      await this.formatStream(
        content,
        formattingInstruction,
        this.settings.usePro,
        this.getServerUrl(),
        this.settings.API_KEY,
        updateCallback
      );
      this.appendBackupLinkToCurrentFile(file, backupFile);

      new Notice("Content formatted successfully", 3000);
    } catch (error) {
      console.error("Error formatting content:", error);
      new Notice("An error occurred while formatting the content.", 6000);
    }
  }
  async createFileInInbox(content: string): Promise<void> {
    const fileName = `chunk_${Date.now()}.md`;
    const filePath = `${this.settings.pathToWatch}/${fileName}`;
    await this.app.vault.create(filePath, content);
    await this.processFileV2(
      this.app.vault.getAbstractFileByPath(filePath) as TFile
    );
  }

  async identifyConcepts(content: string): Promise<string[]> {
    return await identifyConceptsRouter(
      content,
      this.settings.usePro,
      this.getServerUrl(),
      this.settings.API_KEY
    );
  }

  async fetchChunkForConcept(
    content: string,
    concept: string
  ): Promise<{ content: string }> {
    return await fetchChunksForConceptRouter(
      content,
      concept,
      this.settings.usePro,
      this.getServerUrl(),
      this.settings.API_KEY
    );
  }
  // we use this to keep track if we have already processed a file vs not
  // to indicate it to our users (aka they won't need to send it to inbox again)
  async tagAsProcessed(file: TFile) {
    if (!this.settings.processedTag) {
      return;
    }
    const tag = "#fo2k";
    this.appendTag(file, tag);
  }

  async getClassifications(): Promise<
    { type: string; formattingInstruction: string }[]
  > {
    const templateFolder = this.app.vault.getAbstractFileByPath(
      this.settings.templatePaths
    );

    if (!templateFolder || !(templateFolder instanceof TFolder)) {
      console.error("Template folder not found or is not a valid folder.");
      return [];
    }

    const templateFiles: TFile[] = templateFolder.children.filter(
      file => file instanceof TFile
    ) as TFile[];

    const classifications = await Promise.all(
      templateFiles.map(async file => ({
        type: file.basename,
        formattingInstruction: await this.app.vault.read(file),
      }))
    );

    return classifications;
  }
  async extractTextFromPDF(file: TFile): Promise<string> {
    const pdfjsLib = await loadPdfJs(); // Ensure PDF.js is loaded
    try {
      const arrayBuffer = await this.app.vault.readBinary(file);
      const bytes = new Uint8Array(arrayBuffer);
      const doc = await pdfjsLib.getDocument({ data: bytes }).promise;
      let text = "";
      for (let pageNum = 1; pageNum <= Math.min(doc.numPages, 10); pageNum++) {
        const page = await doc.getPage(pageNum);
        const textContent = await page.getTextContent();
        text += textContent.items.map(item => item.str).join(" ");
      }
      return text;
    } catch (error) {
      console.error(`Error extracting text from PDF: ${error}`);
      return "";
    }
  }
  async formatStream(
    content: string,
    formattingInstruction: string,
    usePro: boolean,
    serverUrl: string,
    apiKey: string,
    updateCallback: (partialContent: string) => void
  ): Promise<string> {
    const response = await fetch(`${serverUrl}/api/format-stream`, {
      method: "POST",
      headers: {
        "Content-Type": "application/json",
        Authorization: `Bearer ${apiKey}`,
      },
      body: JSON.stringify({
        content,
        formattingInstruction,
      }),
    });

    if (!response.ok) {
      throw new Error(`Formatting failed: ${response.statusText}`);
    }

    const reader = response.body?.getReader();
    const decoder = new TextDecoder();
    let formattedContent = "";

    while (true) {
      const { done, value } = (await reader?.read()) ?? {
        done: true,
        value: undefined,
      };
      if (done) break;

      const chunk = decoder.decode(value, { stream: true });
      formattedContent += chunk;
      updateCallback(formattedContent);
    }

    return formattedContent;
  }
  async transcribeAudio(
    audioBuffer: ArrayBuffer,
    fileExtension: string,
    {
      usePro,
      serverUrl,
      fileOrganizerApiKey,
      openAIApiKey,
    }: {
      usePro: boolean;
      serverUrl: string;
      fileOrganizerApiKey: string;
      openAIApiKey: string;
    }
  ): Promise<Response> {
    const formData = new FormData();
    const blob = new Blob([audioBuffer], { type: `audio/${fileExtension}` });
    formData.append("audio", blob, `audio.${fileExtension}`);
    formData.append("fileExtension", fileExtension);
    // const newServerUrl = "http://localhost:3001/transcribe";
    const newServerUrl =
      "https://file-organizer-2000-production.up.railway.app/transcribe";
    const response = await fetch(newServerUrl, {
      method: "POST",
      body: formData,
      headers: {
        Authorization: `Bearer ${fileOrganizerApiKey}`,
        // "Content-Type": "multipart/form-data",
      },
    });
    if (!response.ok) {
      const errorData = await response.json();
      throw new Error(`Transcription failed: ${errorData.error}`);
    }
    return response;
  }

  async generateTranscriptFromAudio(
    file: TFile
  ): Promise<AsyncIterableIterator<string>> {
    new Notice(
      `Generating transcription for ${file.basename}. This may take a few minutes.`,
      8000
    );
    try {
      const audioBuffer = await this.app.vault.readBinary(file);
      const response = await this.transcribeAudio(audioBuffer, file.extension, {
        usePro: this.settings.usePro,
        serverUrl: this.getServerUrl(),
        fileOrganizerApiKey: this.settings.API_KEY,
        openAIApiKey: this.settings.openAIApiKey,
      });

      if (!response.body) {
        throw new Error("Response body is null");
      }

      const reader = response.body.getReader();

      async function* generateTranscript() {
        while (true) {
          const { done, value } = await reader.read();
          if (done) break;
          yield new TextDecoder().decode(value);
        }
      }

      new Notice(`Transcription started for ${file.basename}`, 5000);
      return generateTranscript();
    } catch (e) {
      console.error("Error generating transcript", e);
      new Notice("Error generating transcript", 3000);
      throw e;
    }
  }

  async classifyContent(
    content: string,
    name: string
  ): Promise<{ type: string; formattingInstruction: string } | null> {
    const classifications = await this.getClassifications();
    const templateNames = classifications.map(c => c.type);

    const documentType = await classifyDocumentRouter(
      content,
      name,
      templateNames,
      this.settings.usePro,
      this.getServerUrl(),
      this.settings.API_KEY
    );

    logMessage("documentType", documentType);

    const selectedClassification = classifications.find(
      c => c.type.toLowerCase() === documentType.toLowerCase()
    );

    if (selectedClassification) {
      return {
        type: selectedClassification.type,
        formattingInstruction: selectedClassification.formattingInstruction,
      };
    }

    return null;
  }

  /* experimental above until further notice */

  async organizeFile(file: TFile, content: string) {
    const destinationFolder = await this.getAIClassifiedFolder(
      content,
      file.path
    );
    new Notice(`Most similar folder: ${destinationFolder}`, 3000);
    await this.moveFile(file, file.basename, destinationFolder);
  }

  // let's unpack this into processFileV2
  async renameTagAndOrganize(file: TFile, content: string, fileName: string) {
    const destinationFolder = await this.getAIClassifiedFolder(
      content,
      file.path
    );
    new Notice(`Most similar folder: ${destinationFolder}`, 3000);
    await this.appendAlias(file, file.basename);
    await this.moveFile(file, fileName, destinationFolder);
    await this.appendSimilarTags(content, file);
  }

  async showAssistantSidebar() {
    this.app.workspace.detachLeavesOfType(ASSISTANT_VIEW_TYPE);

    await this.app.workspace.getRightLeaf(false).setViewState({
      type: ASSISTANT_VIEW_TYPE,
      active: true,
    });

    this.app.workspace.revealLeaf(
      this.app.workspace.getLeavesOfType(ASSISTANT_VIEW_TYPE)[0]
    );
  }

  async getTextFromFile(file: TFile): Promise<string> {
    switch (true) {
      case file.extension === "md":
        return await this.app.vault.read(file);
      case file.extension === "pdf": {
        const pdfContent = await this.extractTextFromPDF(file);
        return pdfContent;
      }
      case validImageExtensions.includes(file.extension):
        return await this.generateImageAnnotation(file);
      case validAudioExtensions.includes(file.extension):
        return await this.generateTranscriptFromAudio(file);
      default:
        throw new Error(`Unsupported file type: ${file.extension}`);
    }
  }

  // adds an attachment to a file using the ![[attachment]] syntax
  async appendAttachment(markdownFile: TFile, attachmentFile: TFile) {
    await this.app.vault.append(
      markdownFile,
      `\n\n![[${attachmentFile.name}]]`
    );
  }
  async appendToFrontMatter(file: TFile, key: string, value: string) {
    await this.app.fileManager.processFrontMatter(file, frontmatter => {
      if (!frontmatter.hasOwnProperty(key)) {
        frontmatter[key] = [value];
      } else if (!Array.isArray(frontmatter[key])) {
        frontmatter[key] = [frontmatter[key], value];
      } else {
        frontmatter[key].push(value);
      }
    });
  }

  async appendAlias(file: TFile, alias: string) {
    this.appendToFrontMatter(file, "aliases", alias);
  }

  async checkAndCreateFolders() {
    await checkAndCreateFolders(this.app, this.settings);
  }

  async checkAndCreateTemplates() {
    await checkAndCreateTemplates(this.app, this.settings);
  }

  async ensureFolderExists(folderPath: string) {
    await ensureFolderExists(this.app, folderPath);
  }

  async moveFile(
    file: TFile,
    humanReadableFileName: string,
    destinationFolder = ""
  ) {
    return await moveFile(
      this.app,
      file,
      humanReadableFileName,
      destinationFolder
    );
  }
  // rn used to provide aichat contex
  getAllUserMarkdownFiles(): TFile[] {
    const settingsPaths = [
      this.settings.pathToWatch,
      this.settings.defaultDestinationPath,
      this.settings.attachmentsPath,
      this.settings.backupFolderPath,
    ];
    const allFiles = this.app.vault.getMarkdownFiles();
    // remove any file path that is part of the settingsPath
    const allFilesFiltered = allFiles.filter(
      file => !settingsPaths.some(path => file.path.includes(path))
    );

    return allFilesFiltered;
  }

  getAllFolders(): string[] {
    const allFolders = getAllFolders(this.app);

    // if ignoreFolders includes * then return all folders
    if (this.settings.ignoreFolders.includes("*")) {
      return [];
    }

    return allFolders
      .filter(folder => !this.settings.ignoreFolders.includes(folder))
      .filter(folder => folder !== this.settings.pathToWatch)
      .filter(folder => folder !== this.settings.defaultDestinationPath)
      .filter(folder => folder !== this.settings.attachmentsPath)
      .filter(folder => folder !== this.settings.backupFolderPath)
      .filter(folder => folder !== this.settings.templatePaths);
  }

  async getSimilarFiles(fileToCheck: TFile): Promise<string[]> {
    if (!fileToCheck) {
      return [];
    }

    const activeFileContent = await this.app.vault.read(fileToCheck);
    logMessage("activeFileContent", activeFileContent);
    const settingsPaths = [
      this.settings.pathToWatch,
      this.settings.defaultDestinationPath,
      this.settings.attachmentsPath,
      this.settings.logFolderPath,
      this.settings.templatePaths,
    ];
    const allFiles = this.app.vault.getMarkdownFiles();
    // remove any file path that is part of the settingsPath
    const allFilesFiltered = allFiles.filter(
      file =>
        !settingsPaths.some(path => file.path.includes(path)) &&
        file.path !== fileToCheck.path
    );

    const fileContents = allFilesFiltered.map(file => ({
      name: file.path,
    }));

    const similarFiles = await generateRelationshipsRouter(
      activeFileContent,
      fileContents,
      this.settings.usePro,
      this.getServerUrl(),
      this.settings.API_KEY
    );

    return similarFiles.filter(
      (file: string) =>
        !settingsPaths.some(path => file.includes(path)) &&
        !this.settings.ignoreFolders.includes(file)
    );
  }

  async moveToAttachmentFolder(file: TFile, newFileName: string) {
    const destinationFolder = this.settings.attachmentsPath;
    return await this.moveFile(file, newFileName, destinationFolder);
  }

  async generateNameFromContent(
    content: string,
    currentName: string
  ): Promise<string> {

    const renameInstructions = this.settings.renameInstructions;
    logMessage("renameInstructions", renameInstructions);
    const name = await generateDocumentTitleRouter(
      content,
      currentName,
      this.settings.usePro,
      this.getServerUrl(),
      this.settings.API_KEY,
      renameInstructions
    );
    return formatToSafeName(name);
  }

  async generateMultipleNamesFromContent(content: string, currentName: string): Promise<string[]> {
    const renameInstructions = this.settings.renameInstructions;
    const response = await makeApiRequest(() =>
      requestUrl({
        url: `${this.getServerUrl()}/api/title/multiple`,
        method: "POST",
        contentType: "application/json",
        body: JSON.stringify({
          document: content,
          renameInstructions,
          currentName,
        }),
        throw: false,
        headers: {
          Authorization: `Bearer ${this.settings.API_KEY}`,
        },
      })
    );
    const { titles } = await response.json;
    return titles;
  }

  async compressImage(fileContent: Buffer): Promise<Buffer> {
    const image = await Jimp.read(fileContent);

    // Check if the image is bigger than 1000 pixels in either width or height
    if (image.getWidth() > 1000 || image.getHeight() > 1000) {
      // Resize the image to a maximum of 1000x1000 while preserving aspect ratio
      image.scaleToFit(1000, 1000);
    }

    const resizedImage = await image.getBufferAsync(Jimp.MIME_PNG);
    return resizedImage;
  }

  isWebP(fileContent: Buffer): boolean {
    // Check if the file starts with the WebP signature
    return (
      fileContent.slice(0, 4).toString("hex") === "52494646" &&
      fileContent.slice(8, 12).toString("hex") === "57454250"
    );
  }

  // main.ts
  async generateImageAnnotation(file: TFile, customPrompt?: string) {
    new Notice(
      `Generating annotation for ${file.basename} this can take up to a minute`,
      8000
    );

    const arrayBuffer = await this.app.vault.readBinary(file);
    const fileContent = Buffer.from(arrayBuffer);
    const imageSize = fileContent.byteLength;
    const imageSizeInMB2 = imageSize / (1024 * 1024);
    logMessage(`Image size: ${imageSizeInMB2.toFixed(2)} MB`);

    let processedArrayBuffer: ArrayBuffer;

    if (!this.isWebP(fileContent)) {
      // Compress the image if it's not a WebP
      const resizedImage = await this.compressImage(fileContent);
      processedArrayBuffer = resizedImage.buffer;
    } else {
      // If it's a WebP, use the original file content directly
      processedArrayBuffer = arrayBuffer;
    }

    const processedContent = await extractTextFromImageRouter(
      processedArrayBuffer,
      this.settings.usePro,
      this.getServerUrl(),
      this.settings.API_KEY
    );

    return processedContent;
  }

  async getBacklog() {
    const allFiles = this.app.vault.getFiles();
    const pendingFiles = allFiles.filter(file =>
      file.path.includes(this.settings.pathToWatch)
    );
    return pendingFiles;
  }
  async processBacklog() {
    const pendingFiles = await this.getBacklog();
    for (const file of pendingFiles) {
      await this.processFileV2(file);
    }
  }
  async getSimilarTags(content: string, fileName: string, useAiTags: boolean): Promise<string[]> {
    const tags: string[] = await this.getAllVaultTags();

    if (tags.length === 0) {
      console.log("No tags found");
      return [];
    }

    if (!useAiTags) {
      // Use the existing tags from the vault
      return await generateTagsRouter(
        content,
        fileName,
        tags,
        this.settings.usePro,
        this.getServerUrl(),
        this.settings.API_KEY
      );
    } else {
      // Generate popular tags and select from them
      return await generateTagsRouter(
        content,
        fileName,
        useAiTags ? [] : tags,
        this.settings.usePro,
        this.getServerUrl(),
        this.settings.API_KEY
      );
    }
  }

  async getExistingTags(
    content: string,
    fileName: string,
    vaultTags: string[]
  ): Promise<string[]> {
    const response = await makeApiRequest(() =>
      requestUrl({
        url: `${this.getServerUrl()}/api/tags/existing`,
        method: "POST",
        contentType: "application/json",
        body: JSON.stringify({ content, fileName, vaultTags }),
        throw: false,
        headers: {
          Authorization: `Bearer ${this.settings.API_KEY}`,
        },
      })
    );
    const { generatedTags } = await response.json;
    return generatedTags;
  }

  async getNewTags(content: string, fileName: string): Promise<string[]> {
    const response = await makeApiRequest(() =>
      requestUrl({
        url: `${this.getServerUrl()}/api/tags/new`,
        method: "POST",
        contentType: "application/json",
        body: JSON.stringify({ content, fileName }),
        throw: false,
        headers: {
          Authorization: `Bearer ${this.settings.API_KEY}`,
        }
      })
    );
    const { generatedTags } = await response.json;
    return generatedTags;
  }

  async getAllVaultTags(): Promise<string[]> {
    // Fetch all tags from the vault
    // @ts-ignore
    const tags: TagCounts = this.app.metadataCache.getTags();

    // If no tags are found, return an empty array
    if (Object.keys(tags).length === 0) {
      logMessage("No tags found");
      return [];
    }

    // Sort tags by their occurrence count in descending order
    const sortedTags = Object.entries(tags).sort((a, b) => b[1] - a[1]);

    // Return the list of sorted tags
    return sortedTags.map(tag => tag[0]);
  }

  isTFolder(file: TAbstractFile): file is TFolder {
    return file instanceof TFolder;
  }

  async getAIClassifiedFolder(
    content: string,
    filePath: string
  ): Promise<string> {
    let destinationFolder = "None";

    const uniqueFolders = await this.getAllFolders();
    logMessage("uniqueFolders", uniqueFolders);

    logMessage("ignore folders", this.settings.ignoreFolders);

    if (this.settings.ignoreFolders.includes("*")) {
      return this.settings.defaultDestinationPath;
    }

    const filteredFolders = uniqueFolders
      .filter(folder => folder !== filePath)
      .filter(folder => folder !== this.settings.defaultDestinationPath)
      .filter(folder => folder !== this.settings.attachmentsPath)
      .filter(folder => folder !== this.settings.logFolderPath)
      .filter(folder => folder !== this.settings.pathToWatch)
      .filter(folder => folder !== this.settings.templatePaths)
      .filter(folder => !folder.includes("_FileOrganizer2000"))
      // if  this.settings.ignoreFolders has one or more folder specified, filter them out including subfolders
      .filter(folder => {
        const hasIgnoreFolders =
          this.settings.ignoreFolders.length > 0 &&
          this.settings.ignoreFolders[0] !== "";
        if (!hasIgnoreFolders) return true;
        const isFolderIgnored = this.settings.ignoreFolders.some(ignoreFolder =>
          folder.startsWith(ignoreFolder)
        );
        return !isFolderIgnored;
      })
      .filter(folder => folder !== "/");
    logMessage("filteredFolders", filteredFolders);
    const guessedFolder = await guessRelevantFolderRouter(
      content,
      filePath,
      filteredFolders,
      this.getServerUrl(),
      this.settings.API_KEY
    );

    if (guessedFolder === null || guessedFolder === "null") {
      logMessage("no good folder, creating a new one instead");
      const newFolderName = await createNewFolderRouter(
        content,
        filePath,
        filteredFolders,
        this.settings.usePro,
        this.getServerUrl(),
        this.settings.API_KEY
      );
      destinationFolder = newFolderName;
    } else {
      destinationFolder = guessedFolder;
    }
    return destinationFolder;
  }

  async appendTag(file: TFile, tag: string) {
    // Ensure the tag starts with a hash symbol
    const formattedTag = tag.startsWith("#") ? tag : `#${tag}`;

    // Append similar tags
    if (this.settings.useSimilarTagsInFrontmatter) {
      await this.appendToFrontMatter(file, "tags", formattedTag);
      return;
    }
    await this.app.vault.append(file, `\n${formattedTag}`);
  }

  async appendSimilarTags(content: string, file: TFile) {
    // Get similar tags
    const similarTags = await this.getSimilarTags(content, file.basename);

    if (similarTags.length === 0) {
      new Notice(`No similar tags found`, 3000);
      return;
    }
    similarTags.forEach(async tag => {
      await this.appendTag(file, tag);
    });

    await this.appendToCustomLogFile(
      `Added similar tags to [[${file.basename}]]`
    );
    new Notice(`Added similar tags to ${file.basename}`, 3000);
    return;
  }

  async appendToCustomLogFile(contentToAppend: string, action = "") {
    if (!this.settings.useLogs) {
      return;
    }
    const now = new Date();
    const formattedDate = moment(now).format("YYYY-MM-DD");
    const logFilePath = `${this.settings.logFolderPath}/${formattedDate}.md`;
    // if does not exist create it
    if (!(await this.app.vault.adapter.exists(normalizePath(logFilePath)))) {
      await this.app.vault.create(logFilePath, "");
    }

    const logFile = this.app.vault.getAbstractFileByPath(logFilePath);
    if (!(logFile instanceof TFile)) {
      throw new Error(`File with path ${logFilePath} is not a markdown file`);
    }

    const formattedTime =
      now.getHours().toString().padStart(2, "0") +
      ":" +
      now.getMinutes().toString().padStart(2, "0");
    const contentWithLink = `\n - ${formattedTime} ${contentToAppend}`;
    await this.app.vault.append(logFile, contentWithLink);
  }

  validateAPIKey() {
    if (!this.settings.usePro) {
      // atm we assume no api auth for self hosted
      return true;
    }

    if (!this.settings.API_KEY) {
      throw new Error(
        "Please enter your API Key in the settings of the FileOrganizer plugin."
      );
    }
  }

  async onload() {
    await this.initializePlugin();

    this.addRibbonIcon("sparkle", "Fo2k Assistant View", () => {
      this.showAssistantSidebar();
    });

    // Register command handlers
    registerCommandHandlers(this);

    this.app.workspace.onLayoutReady(() => registerEventHandlers(this));
    this.processBacklog();
  }
  async saveSettings() {
    await this.saveData(this.settings);
  }

  async initializeChat() {
    this.addRibbonIcon("bot", "Fo2k Chat", () => {
      this.activateView();
    });

    this.registerView("ai-chat-view", leaf => new AIChatView(leaf, this));

    this.addCommand({
      id: "open-ai-chat",
      name: "Fo2k Open AI Chat",
      callback: () => {
        this.activateView();
      },
    });
  }

  async activateView() {
    const { workspace } = this.app;

    let leaf: WorkspaceLeaf | null = null;
    const leaves = workspace.getLeavesOfType("ai-chat-view");

    if (leaves.length > 0) {
      leaf = leaves[0];
    } else {
      leaf = workspace.getRightLeaf(false);
      await leaf.setViewState({ type: "ai-chat-view", active: true });
    }

    if (leaf) {
      workspace.revealLeaf(leaf);
    }
  }

  async initializePlugin() {
    await this.loadSettings();
    await this.checkAndCreateFolders();
    await this.checkAndCreateTemplates();
    await this.initializeChat();
    this.addSettingTab(new FileOrganizerSettingTab(this.app, this));
    this.registerView(
      ASSISTANT_VIEW_TYPE,
      (leaf: WorkspaceLeaf) => new AssistantViewWrapper(leaf, this)
    );
  }

  async appendTranscriptToActiveFile(
    parentFile: TFile,
    audioFileName: string,
    transcriptIterator: AsyncIterableIterator<string>
  ) {
    const transcriptHeader = `\n\n## Transcript for ${audioFileName}\n\n`;
    await this.app.vault.append(parentFile, transcriptHeader);

    for await (const chunk of transcriptIterator) {
      await this.app.vault.append(parentFile, chunk);
      // Optionally, update UI or perform actions with each chunk
    }

    new Notice(`Transcription completed for ${audioFileName}`, 5000);
  }

  async generateUniqueBackupFileName(originalFile: TFile): Promise<string> {
    const baseFileName = `${originalFile.basename}_backup_${moment().format(
      "YYYYMMDD_HHmmss"
    )}`;
    let fileName = `${baseFileName}.${originalFile.extension}`;
    let counter = 1;

    while (
      await this.app.vault.adapter.exists(
        normalizePath(`${this.settings.backupFolderPath}/${fileName}`)
      )
    ) {
      fileName = `${baseFileName}_${counter}.${originalFile.extension}`;
      counter++;
    }

    return fileName;
  }

  async backupTheFileAndAddReferenceToCurrentFile(file: TFile): Promise<TFile> {
    const backupFileName = await this.generateUniqueBackupFileName(file);
    const backupFilePath = normalizePath(
      `${this.settings.backupFolderPath}/${backupFileName}`
    );

    // Create a backup of the file
    const backupFile = await this.app.vault.copy(file, backupFilePath);

    return backupFile;
  }

  async getTemplates(): Promise<{ type: string; formattingInstruction: string }[]> {

    const templateFolder = this.app.vault.getAbstractFileByPath(this.settings.templatePaths);

    if (!templateFolder || !(templateFolder instanceof TFolder)) {
      console.error("Template folder not found or is not a valid folder.");
      return [];
    }


    const templateFiles = templateFolder.children.filter(file => file instanceof TFile) as TFile[];

    const templates = await Promise.all(
      templateFiles.map(async file => ({
        type: file.basename,
        formattingInstruction: await this.app.vault.read(file)
      }))
    );

    return templates;
  }

  async getExistingFolders(content: string, filePath: string): Promise<string[]> {
    const uniqueFolders = await this.getAllFolders();
    if (this.settings.ignoreFolders.includes("*")) {
      return [this.settings.defaultDestinationPath];
    }
    const currentFolder = this.app.vault.getAbstractFileByPath(filePath)?.parent?.path || '';
    const filteredFolders = uniqueFolders
      .filter(folder => folder !== currentFolder)
      .filter(folder => folder !== filePath)
      .filter(folder => folder !== this.settings.defaultDestinationPath)
      .filter(folder => folder !== this.settings.attachmentsPath)
      .filter(folder => folder !== this.settings.logFolderPath)
      .filter(folder => folder !== this.settings.pathToWatch)
      .filter(folder => folder !== this.settings.templatePaths)
      .filter(folder => !folder.includes("_FileOrganizer2000"))
      // if  this.settings.ignoreFolders has one or more folder specified, filter them out including subfolders
      .filter(folder => {
        const hasIgnoreFolders =
          this.settings.ignoreFolders.length > 0 &&
          this.settings.ignoreFolders[0] !== "";
        if (!hasIgnoreFolders) return true;
        const isFolderIgnored = this.settings.ignoreFolders.some(ignoreFolder =>
          folder.startsWith(ignoreFolder)
        );
        return !isFolderIgnored;
      })
      .filter(folder => folder !== "/");

    try {
      const response = await makeApiRequest(() =>
        requestUrl({
          url: `${this.getServerUrl()}/api/folders/existing`,
          method: "POST",
          contentType: "application/json",
          body: JSON.stringify({
            content,
            fileName: filePath,
            folders: filteredFolders,
          }),
          throw: false,
          headers: {
            Authorization: `Bearer ${this.settings.API_KEY}`
          },
        })
      );
      const { folders: guessedFolders } = await response.json;
      return guessedFolders

    } catch (error) {
      console.error("Error in getExistingFolders:", error);
      return [this.settings.defaultDestinationPath];
    }
  }
  async getNewFolders(content: string, filePath: string): Promise<string[]> {
    const uniqueFolders = await this.getAllFolders();
    if (this.settings.ignoreFolders.includes("*")) {
      return [this.settings.defaultDestinationPath];
    }
    const currentFolder = this.app.vault.getAbstractFileByPath(filePath)?.parent?.path || '';
    const filteredFolders = uniqueFolders
      .filter(folder => folder !== currentFolder)
      .filter(folder => folder !== filePath)
      .filter(folder => folder !== this.settings.defaultDestinationPath)
      .filter(folder => folder !== this.settings.attachmentsPath)
      .filter(folder => folder !== this.settings.logFolderPath)
      .filter(folder => folder !== this.settings.pathToWatch)
      .filter(folder => folder !== this.settings.templatePaths)
      .filter(folder => !folder.includes("_FileOrganizer2000"))
      // if  this.settings.ignoreFolders has one or more folder specified, filter them out including subfolders
      .filter(folder => {
        const hasIgnoreFolders =
          this.settings.ignoreFolders.length > 0 &&
          this.settings.ignoreFolders[0] !== "";
        if (!hasIgnoreFolders) return true;
        const isFolderIgnored = this.settings.ignoreFolders.some(ignoreFolder =>
          folder.startsWith(ignoreFolder)
        );
        return !isFolderIgnored;
      })
      .filter(folder => folder !== "/");
    try {
      const response = await makeApiRequest(() =>
        requestUrl({
          url: `${this.getServerUrl()}/api/folders/new`,
          method: "POST",
          contentType: "application/json",
          body: JSON.stringify({
            content,
            fileName: filePath,
            folders: filteredFolders,
          }),
          throw: false,
          headers: {
            Authorization: `Bearer ${this.settings.API_KEY}`
          },
        })
      );
      const { folders: guessedFolders } = await response.json;
      return guessedFolders

    } catch (error) {
      console.error("Error in getNewFolders:", error);
      return [this.settings.defaultDestinationPath];
    }
  }
} <|MERGE_RESOLUTION|>--- conflicted
+++ resolved
@@ -48,10 +48,6 @@
 import { checkLicenseKey } from "./apiUtils";
 import { AIChatView } from "./views/ai-chat/view";
 import { makeApiRequest } from "./apiUtils";
-<<<<<<< HEAD
-=======
-
->>>>>>> 8facb005
 type TagCounts = {
   [key: string]: number;
 };
